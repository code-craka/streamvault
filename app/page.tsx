import { SignedIn, SignedOut, SignInButton, UserButton } from '@clerk/nextjs'
import Link from 'next/link'

export default function HomePage() {
<<<<<<< HEAD
    return (
        <main className="min-h-screen bg-gradient-to-br from-slate-900 via-purple-900 to-slate-900">
            <div className="container mx-auto px-4 py-16">
                <div className="text-center">
                    <h1 className="text-6xl font-bold text-white mb-6">
                        Welcome to{' '}
                        <span className="bg-gradient-to-r from-blue-400 to-purple-400 bg-clip-text text-transparent">
                            StreamVault
                        </span>
                    </h1>
                    <p className="text-xl text-gray-300 mb-8 max-w-2xl mx-auto">
                        Professional live streaming platform with subscription-based monetization
                        and enterprise-grade features. Stream, engage, and monetize your content
                        with cutting-edge technology.
                    </p>
                    <div className="flex flex-col sm:flex-row gap-4 justify-center items-center">
                        <SignedOut>
                            <SignInButton mode="modal">
                                <button className="px-8 py-3 bg-blue-600 hover:bg-blue-700 text-white font-semibold rounded-lg transition-colors">
                                    Get Started
                                </button>
                            </SignInButton>
                            <Link href="/sign-up">
                                <button className="px-8 py-3 border border-gray-300 hover:bg-gray-100 hover:text-gray-900 text-white font-semibold rounded-lg transition-colors">
                                    Sign Up
                                </button>
                            </Link>
                        </SignedOut>
                        <SignedIn>
                            <Link href="/dashboard">
                                <button className="px-8 py-3 bg-blue-600 hover:bg-blue-700 text-white font-semibold rounded-lg transition-colors">
                                    Go to Dashboard
                                </button>
                            </Link>
                            <UserButton 
                                appearance={{
                                    elements: {
                                        avatarBox: 'w-10 h-10'
                                    }
                                }}
                            />
                        </SignedIn>
                    </div>
                </div>
=======
  return (
    <main className="min-h-screen bg-gradient-to-br from-slate-900 via-purple-900 to-slate-900">
      <div className="container mx-auto px-4 py-16">
        <div className="text-center">
          <h1 className="mb-6 text-6xl font-bold text-white">
            Welcome to{' '}
            <span className="bg-gradient-to-r from-blue-400 to-purple-400 bg-clip-text text-transparent">
              StreamVault
            </span>
          </h1>
          <p className="mx-auto mb-8 max-w-2xl text-xl text-gray-300">
            Professional live streaming platform with subscription-based
            monetization and enterprise-grade features. Stream, engage, and
            monetize your content with cutting-edge technology.
          </p>
          <div className="flex flex-col justify-center gap-4 sm:flex-row">
            <button className="rounded-lg bg-blue-600 px-8 py-3 font-semibold text-white transition-colors hover:bg-blue-700">
              Start Streaming
            </button>
            <button className="rounded-lg border border-gray-300 px-8 py-3 font-semibold text-white transition-colors hover:bg-gray-100 hover:text-gray-900">
              Learn More
            </button>
          </div>
        </div>
>>>>>>> 711f4d0e

        <div className="mt-16 grid grid-cols-1 gap-8 md:grid-cols-3">
          <div className="rounded-lg bg-white/10 p-6 text-center backdrop-blur-sm">
            <div className="mx-auto mb-4 flex h-12 w-12 items-center justify-center rounded-lg bg-red-500">
              <span className="font-bold text-white">LIVE</span>
            </div>
            <h3 className="mb-2 text-xl font-semibold text-white">
              Live Streaming
            </h3>
            <p className="text-gray-300">
              Professional quality broadcasting with RTMP ingest and HLS
              delivery
            </p>
          </div>

          <div className="rounded-lg bg-white/10 p-6 text-center backdrop-blur-sm">
            <div className="mx-auto mb-4 flex h-12 w-12 items-center justify-center rounded-lg bg-purple-500">
              <span className="font-bold text-white">VOD</span>
            </div>
            <h3 className="mb-2 text-xl font-semibold text-white">
              Video on Demand
            </h3>
            <p className="text-gray-300">
              Secure video-on-demand with signed URLs and content protection
            </p>
          </div>

          <div className="rounded-lg bg-white/10 p-6 text-center backdrop-blur-sm">
            <div className="mx-auto mb-4 flex h-12 w-12 items-center justify-center rounded-lg bg-green-500">
              <span className="font-bold text-white">AI</span>
            </div>
            <h3 className="mb-2 text-xl font-semibold text-white">
              AI Enhancement
            </h3>
            <p className="text-gray-300">
              Automated content processing, thumbnails, and recommendations
            </p>
          </div>
        </div>
      </div>
    </main>
  )
}<|MERGE_RESOLUTION|>--- conflicted
+++ resolved
@@ -2,52 +2,6 @@
 import Link from 'next/link'
 
 export default function HomePage() {
-<<<<<<< HEAD
-    return (
-        <main className="min-h-screen bg-gradient-to-br from-slate-900 via-purple-900 to-slate-900">
-            <div className="container mx-auto px-4 py-16">
-                <div className="text-center">
-                    <h1 className="text-6xl font-bold text-white mb-6">
-                        Welcome to{' '}
-                        <span className="bg-gradient-to-r from-blue-400 to-purple-400 bg-clip-text text-transparent">
-                            StreamVault
-                        </span>
-                    </h1>
-                    <p className="text-xl text-gray-300 mb-8 max-w-2xl mx-auto">
-                        Professional live streaming platform with subscription-based monetization
-                        and enterprise-grade features. Stream, engage, and monetize your content
-                        with cutting-edge technology.
-                    </p>
-                    <div className="flex flex-col sm:flex-row gap-4 justify-center items-center">
-                        <SignedOut>
-                            <SignInButton mode="modal">
-                                <button className="px-8 py-3 bg-blue-600 hover:bg-blue-700 text-white font-semibold rounded-lg transition-colors">
-                                    Get Started
-                                </button>
-                            </SignInButton>
-                            <Link href="/sign-up">
-                                <button className="px-8 py-3 border border-gray-300 hover:bg-gray-100 hover:text-gray-900 text-white font-semibold rounded-lg transition-colors">
-                                    Sign Up
-                                </button>
-                            </Link>
-                        </SignedOut>
-                        <SignedIn>
-                            <Link href="/dashboard">
-                                <button className="px-8 py-3 bg-blue-600 hover:bg-blue-700 text-white font-semibold rounded-lg transition-colors">
-                                    Go to Dashboard
-                                </button>
-                            </Link>
-                            <UserButton 
-                                appearance={{
-                                    elements: {
-                                        avatarBox: 'w-10 h-10'
-                                    }
-                                }}
-                            />
-                        </SignedIn>
-                    </div>
-                </div>
-=======
   return (
     <main className="min-h-screen bg-gradient-to-br from-slate-900 via-purple-900 to-slate-900">
       <div className="container mx-auto px-4 py-16">
@@ -63,16 +17,35 @@
             monetization and enterprise-grade features. Stream, engage, and
             monetize your content with cutting-edge technology.
           </p>
-          <div className="flex flex-col justify-center gap-4 sm:flex-row">
-            <button className="rounded-lg bg-blue-600 px-8 py-3 font-semibold text-white transition-colors hover:bg-blue-700">
-              Start Streaming
-            </button>
-            <button className="rounded-lg border border-gray-300 px-8 py-3 font-semibold text-white transition-colors hover:bg-gray-100 hover:text-gray-900">
-              Learn More
-            </button>
+          <div className="flex flex-col justify-center gap-4 sm:flex-row items-center">
+            <SignedOut>
+              <SignInButton mode="modal">
+                <button className="rounded-lg bg-blue-600 px-8 py-3 font-semibold text-white transition-colors hover:bg-blue-700">
+                  Get Started
+                </button>
+              </SignInButton>
+              <Link href="/sign-up">
+                <button className="rounded-lg border border-gray-300 px-8 py-3 font-semibold text-white transition-colors hover:bg-gray-100 hover:text-gray-900">
+                  Sign Up
+                </button>
+              </Link>
+            </SignedOut>
+            <SignedIn>
+              <Link href="/dashboard">
+                <button className="rounded-lg bg-blue-600 px-8 py-3 font-semibold text-white transition-colors hover:bg-blue-700">
+                  Go to Dashboard
+                </button>
+              </Link>
+              <UserButton 
+                appearance={{
+                  elements: {
+                    avatarBox: 'w-10 h-10'
+                  }
+                }}
+              />
+            </SignedIn>
           </div>
         </div>
->>>>>>> 711f4d0e
 
         <div className="mt-16 grid grid-cols-1 gap-8 md:grid-cols-3">
           <div className="rounded-lg bg-white/10 p-6 text-center backdrop-blur-sm">
