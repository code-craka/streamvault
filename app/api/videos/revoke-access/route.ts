import { NextRequest, NextResponse } from 'next/server'
import { auth } from '@clerk/nextjs/server'
import {
  signedURLService,
  VideoAccessError,
} from '@/lib/storage/signed-url-service'
import { checkUserRole } from '@/lib/auth/permissions'
import { clerkClient } from '@clerk/nextjs/server'
import { z } from 'zod'
<<<<<<< HEAD
import { UserRole } from '@/types/auth'
=======
import type { UserRole } from '@/types/auth'
>>>>>>> 7c88043f

// Request validation schema
const RevokeAccessRequestSchema = z.object({
  targetUserId: z.string().min(1, 'Target user ID is required'),
  videoId: z.string().optional(),
  reason: z.string().optional(),
})

export async function POST(request: NextRequest) {
  try {
    // Authenticate user
    const { userId } = await auth()
    if (!userId) {
      return NextResponse.json(
        { error: 'Authentication required' },
        { status: 401 }
      )
    }

    // Check if user has admin or streamer permissions
    const user = await (await clerkClient()).users.getUser(userId)
    const userRole = (user.publicMetadata?.role as UserRole) || 'viewer'
    const hasPermission =
      checkUserRole(userRole, 'admin') ||
      checkUserRole(userRole, 'streamer')

    if (!hasPermission) {
      return NextResponse.json(
        { error: 'Insufficient permissions to revoke access' },
        { status: 403 }
      )
    }

    // Parse request body
    const body = await request.json()
    const { targetUserId, videoId, reason } =
      RevokeAccessRequestSchema.parse(body)

    // Revoke access
    await signedURLService.revokeAccess(targetUserId, videoId)

    // Log the revocation (in a real implementation, you might want to store this in an audit log)
    console.log(
      `Access revoked by ${userId} for user ${targetUserId}${videoId ? ` on video ${videoId}` : ''}. Reason: ${reason || 'No reason provided'}`
    )

    return NextResponse.json({
      success: true,
      data: {
        message: `Access revoked for user ${targetUserId}${videoId ? ` on video ${videoId}` : ''}`,
        revokedBy: userId,
        revokedAt: new Date().toISOString(),
        reason: reason || null,
      },
    })
  } catch (error) {
    console.error('Access revocation error:', error)

    if (error instanceof VideoAccessError) {
      return NextResponse.json(
        {
          error: error.message,
          code: error.code,
        },
        { status: error.statusCode }
      )
    }

    if (error instanceof z.ZodError) {
      return NextResponse.json(
        {
          error: 'Invalid request parameters',
          details: error.errors,
        },
        { status: 400 }
      )
    }

    return NextResponse.json(
      { error: 'Internal server error' },
      { status: 500 }
    )
  }
}<|MERGE_RESOLUTION|>--- conflicted
+++ resolved
@@ -7,11 +7,7 @@
 import { checkUserRole } from '@/lib/auth/permissions'
 import { clerkClient } from '@clerk/nextjs/server'
 import { z } from 'zod'
-<<<<<<< HEAD
-import { UserRole } from '@/types/auth'
-=======
 import type { UserRole } from '@/types/auth'
->>>>>>> 7c88043f
 
 // Request validation schema
 const RevokeAccessRequestSchema = z.object({
