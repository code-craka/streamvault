import { NextRequest, NextResponse } from 'next/server'
import { auth, clerkClient } from '@clerk/nextjs/server'
import { ChatService } from '@/lib/database/chat-service'

const chatService = new ChatService()

// GET /api/chat/[streamId]/messages/[messageId] - Get a specific message
export async function GET(
  request: NextRequest,
  { params }: { params: Promise<{ streamId: string; messageId: string }> }
) {
  try {
<<<<<<< HEAD
=======
    const { streamId, messageId } = await params
>>>>>>> 107c5f2e
    const { userId } = await auth()
    if (!userId) {
      return NextResponse.json(
        { error: 'Unauthorized' },
        { status: 401 }
      )
    }

    const result = await chatService.getById(messageId)
    
    if (!result.success) {
      return NextResponse.json(
        { error: result.error || 'Message not found' },
        { status: result.code === 'NOT_FOUND' ? 404 : 500 }
      )
    }

    // Check if message belongs to the specified stream
    if (result.data?.streamId !== streamId) {
      return NextResponse.json(
        { error: 'Message not found in this stream' },
        { status: 404 }
      )
    }

    return NextResponse.json({
      message: result.data,
    })
  } catch (error) {
    console.error('Error fetching chat message:', error)
    return NextResponse.json(
      { error: 'Internal server error' },
      { status: 500 }
    )
  }
}

// PATCH /api/chat/[streamId]/messages/[messageId] - Update a message (for moderation)
export async function PATCH(
  request: NextRequest,
  { params }: { params: Promise<{ streamId: string; messageId: string }> }
) {
  try {
<<<<<<< HEAD
=======
    const { streamId, messageId } = await params
>>>>>>> 107c5f2e
    const { userId } = await auth()
    if (!userId) {
      return NextResponse.json(
        { error: 'Unauthorized' },
        { status: 401 }
      )
    }

    // Get user details to check permissions
    const user = await (await clerkClient()).users.getUser(userId)
    const userRole = user.publicMetadata?.role as string
    
    // Check if user has permission to moderate messages
    const canModerate = ['admin', 'streamer'].includes(userRole)
    
    if (!canModerate) {
      return NextResponse.json(
        { error: 'Insufficient permissions' },
        { status: 403 }
      )
    }

    const body = await request.json()
    const { action, reason } = body

    let updateData: any = {}

    switch (action) {
      case 'delete':
        updateData = {
          isDeleted: true,
          deletedBy: userId,
          deletedAt: new Date(),
        }
        if (reason) {
          updateData.deletionReason = reason
        }
        break
      
      case 'flag':
        // Add moderation flag
        const message = await chatService.getById(messageId)
        if (!message.success || !message.data) {
          return NextResponse.json(
            { error: 'Message not found' },
            { status: 404 }
          )
        }

        const newFlag = {
          type: 'custom',
          confidence: 1.0,
          reason: reason || 'Flagged by moderator',
          autoModerated: false,
          reviewedBy: userId,
          reviewedAt: new Date(),
          action: 'warn',
        }

        updateData = {
          'metadata.moderationFlags': [
            ...message.data.metadata.moderationFlags,
            newFlag,
          ],
        }
        break

      default:
        return NextResponse.json(
          { error: 'Invalid action' },
          { status: 400 }
        )
    }

    const result = await chatService.update(messageId, updateData)
    
    if (!result.success) {
      return NextResponse.json(
        { error: result.error || 'Failed to update message' },
        { status: 500 }
      )
    }

    return NextResponse.json({
      message: result.data,
      success: true,
    })
  } catch (error) {
    console.error('Error updating chat message:', error)
    return NextResponse.json(
      { error: 'Internal server error' },
      { status: 500 }
    )
  }
}

// DELETE /api/chat/[streamId]/messages/[messageId] - Delete a specific message
export async function DELETE(
  request: NextRequest,
  { params }: { params: Promise<{ streamId: string; messageId: string }> }
) {
  try {
<<<<<<< HEAD
=======
    const { streamId, messageId } = await params
>>>>>>> 107c5f2e
    const { userId } = await auth()
    if (!userId) {
      return NextResponse.json(
        { error: 'Unauthorized' },
        { status: 401 }
      )
    }

    // Get the message first to check ownership and permissions
    const messageResult = await chatService.getById(messageId)
    if (!messageResult.success || !messageResult.data) {
      return NextResponse.json(
        { error: 'Message not found' },
        { status: 404 }
      )
    }

    const message = messageResult.data
    
    // Check if message belongs to the specified stream
    if (message.streamId !== streamId) {
      return NextResponse.json(
        { error: 'Message not found in this stream' },
        { status: 404 }
      )
    }

    // Get user details to check permissions
    const user = await (await clerkClient()).users.getUser(userId)
    const userRole = user.publicMetadata?.role as string
    
    // Check permissions: user can delete their own messages, or moderators can delete any
    const isMessageOwner = message.userId === userId
    const canModerate = ['admin', 'streamer'].includes(userRole)
    
    if (!isMessageOwner && !canModerate) {
      return NextResponse.json(
        { error: 'Insufficient permissions' },
        { status: 403 }
      )
    }

    const result = await chatService.deleteMessage(messageId, userId)
    
    if (!result.success) {
      return NextResponse.json(
        { error: result.error || 'Failed to delete message' },
        { status: 500 }
      )
    }

    return NextResponse.json({
      success: true,
      message: 'Message deleted successfully',
    })
  } catch (error) {
    console.error('Error deleting chat message:', error)
    return NextResponse.json(
      { error: 'Internal server error' },
      { status: 500 }
    )
  }
}<|MERGE_RESOLUTION|>--- conflicted
+++ resolved
@@ -10,10 +10,7 @@
   { params }: { params: Promise<{ streamId: string; messageId: string }> }
 ) {
   try {
-<<<<<<< HEAD
-=======
     const { streamId, messageId } = await params
->>>>>>> 107c5f2e
     const { userId } = await auth()
     if (!userId) {
       return NextResponse.json(
@@ -57,10 +54,7 @@
   { params }: { params: Promise<{ streamId: string; messageId: string }> }
 ) {
   try {
-<<<<<<< HEAD
-=======
     const { streamId, messageId } = await params
->>>>>>> 107c5f2e
     const { userId } = await auth()
     if (!userId) {
       return NextResponse.json(
@@ -163,10 +157,7 @@
   { params }: { params: Promise<{ streamId: string; messageId: string }> }
 ) {
   try {
-<<<<<<< HEAD
-=======
     const { streamId, messageId } = await params
->>>>>>> 107c5f2e
     const { userId } = await auth()
     if (!userId) {
       return NextResponse.json(
