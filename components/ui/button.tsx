--- conflicted
+++ resolved
@@ -1,40 +1,13 @@
-<<<<<<< HEAD
-import * as React from 'react'
-import { Slot } from '@radix-ui/react-slot'
-import { cva, type VariantProps } from 'class-variance-authority'
-
-import { cn } from '@/lib/utils'
-=======
 import * as React from "react"
 import { Slot } from "@radix-ui/react-slot"
 import { cva, type VariantProps } from "class-variance-authority"
 import { cn } from "@/lib/utils"
->>>>>>> 3b0efc41
 
 const buttonVariants = cva(
   "inline-flex items-center justify-center whitespace-nowrap rounded-md text-sm font-medium ring-offset-background transition-colors focus-visible:outline-none focus-visible:ring-2 focus-visible:ring-ring focus-visible:ring-offset-2 disabled:pointer-events-none disabled:opacity-50",
   {
     variants: {
       variant: {
-<<<<<<< HEAD
-        default:
-          'bg-primary text-primary-foreground shadow-xs hover:bg-primary/90',
-        destructive:
-          'bg-destructive text-white shadow-xs hover:bg-destructive/90 focus-visible:ring-destructive/20 dark:focus-visible:ring-destructive/40 dark:bg-destructive/60',
-        outline:
-          'border bg-background shadow-xs hover:bg-accent hover:text-accent-foreground dark:bg-input/30 dark:border-input dark:hover:bg-input/50',
-        secondary:
-          'bg-secondary text-secondary-foreground shadow-xs hover:bg-secondary/80',
-        ghost:
-          'hover:bg-accent hover:text-accent-foreground dark:hover:bg-accent/50',
-        link: 'text-primary underline-offset-4 hover:underline',
-      },
-      size: {
-        default: 'h-9 px-4 py-2 has-[>svg]:px-3',
-        sm: 'h-8 rounded-md gap-1.5 px-3 has-[>svg]:px-2.5',
-        lg: 'h-10 rounded-md px-6 has-[>svg]:px-4',
-        icon: 'size-9',
-=======
         default: "bg-primary text-primary-foreground hover:bg-primary/90",
         destructive:
           "bg-destructive text-destructive-foreground hover:bg-destructive/90",
@@ -50,42 +23,19 @@
         sm: "h-9 rounded-md px-3",
         lg: "h-11 rounded-md px-8",
         icon: "h-10 w-10",
->>>>>>> 3b0efc41
       },
     },
     defaultVariants: {
-      variant: 'default',
-      size: 'default',
+      variant: "default",
+      size: "default",
     },
   }
 )
 
-<<<<<<< HEAD
-function Button({
-  className,
-  variant,
-  size,
-  asChild = false,
-  ...props
-}: React.ComponentProps<'button'> &
-  VariantProps<typeof buttonVariants> & {
-    asChild?: boolean
-  }) {
-  const Comp = asChild ? Slot : 'button'
-
-  return (
-    <Comp
-      data-slot="button"
-      className={cn(buttonVariants({ variant, size, className }))}
-      {...props}
-    />
-  )
-=======
 export interface ButtonProps
   extends React.ButtonHTMLAttributes<HTMLButtonElement>,
     VariantProps<typeof buttonVariants> {
   asChild?: boolean
->>>>>>> 3b0efc41
 }
 
 const Button = React.forwardRef<HTMLButtonElement, ButtonProps>(
