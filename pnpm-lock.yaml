--- conflicted
+++ resolved
@@ -81,8 +81,8 @@
         specifier: ^13.4.0
         version: 13.4.0
       framer-motion:
-        specifier: ^12.23.12
-        version: 12.23.12(react-dom@19.1.1(react@19.1.1))(react@19.1.1)
+        specifier: ^11.0.0
+        version: 11.18.2(react-dom@19.1.1(react@19.1.1))(react@19.1.1)
       hls.js:
         specifier: ^1.4.0
         version: 1.6.10
@@ -105,28 +105,23 @@
         specifier: ^0.34.3
         version: 0.34.3
       stripe:
-        specifier: ^18.4.0
-        version: 18.4.0(@types/node@20.19.11)
+        specifier: ^14.0.0
+        version: 14.25.0
       svix:
         specifier: ^1.74.1
         version: 1.74.1
       tailwind-merge:
-<<<<<<< HEAD
-        specifier: ^3.3.1
-        version: 3.3.1
-=======
         specifier: ^2.0.0
         version: 2.6.0
       web-vitals:
         specifier: ^5.1.0
         version: 5.1.0
->>>>>>> 107c5f2e
       zod:
-        specifier: ^4.1.1
-        version: 4.1.1
+        specifier: ^3.22.0
+        version: 3.25.76
       zustand:
-        specifier: ^5.0.8
-        version: 5.0.8(@types/react@18.3.24)(react@19.1.1)(use-sync-external-store@1.5.0(react@19.1.1))
+        specifier: ^4.4.0
+        version: 4.5.7(@types/react@18.3.24)(react@19.1.1)
     devDependencies:
       '@commitlint/cli':
         specifier: ^18.0.0
@@ -2956,8 +2951,8 @@
     resolution: {integrity: sha512-KrGhL9Q4zjj0kiUt5OO4Mr/A/jlI2jDYs5eHBpYHPcBEVSiipAvn2Ko2HnPe20rmcuuvMHNdZFp+4IlGTMF0Ow==}
     engines: {node: '>= 6'}
 
-  framer-motion@12.23.12:
-    resolution: {integrity: sha512-6e78rdVtnBvlEVgu6eFEAgG9v3wLnYEboM8I5O5EXvfKC8gxGQB8wXJdhkMy10iVcn05jl6CNw7/HTsTCfwcWg==}
+  framer-motion@11.18.2:
+    resolution: {integrity: sha512-5F5Och7wrvtLVElIpclDT0CBzMVg3dL22B64aZwHtsIY8RB4mXICLrkajK4G9R+ieSAGcgrLeae2SeUTg2pr6w==}
     peerDependencies:
       '@emotion/is-prop-valid': '*'
       react: ^18.0.0 || ^19.0.0
@@ -3981,11 +3976,11 @@
     engines: {node: '>=10'}
     hasBin: true
 
-  motion-dom@12.23.12:
-    resolution: {integrity: sha512-RcR4fvMCTESQBD/uKQe49D5RUeDOokkGRmz4ceaJKDBgHYtZtntC/s2vLvY38gqGaytinij/yi3hMcWVcEF5Kw==}
-
-  motion-utils@12.23.6:
-    resolution: {integrity: sha512-eAWoPgr4eFEOFfg2WjIsMoqJTW6Z8MTUCgn/GZ3VRpClWBdnbjryiA3ZSNLyxCTmCQx4RmYX6jX1iWHbenUPNQ==}
+  motion-dom@11.18.1:
+    resolution: {integrity: sha512-g76KvA001z+atjfxczdRtw/RXOM3OMSdd1f4DL77qCTF/+avrRJiawSG4yDibEQ215sr9kpinSlX2pCTJ9zbhw==}
+
+  motion-utils@11.18.1:
+    resolution: {integrity: sha512-49Kt+HKjtbJKLtgO/LKj9Ld+6vw9BjH5d9sc40R/kVyH8GLAXgT42M2NnuPcJNuA3s9ZfZBUcwIgpmZWGEE+hA==}
 
   ms@2.1.3:
     resolution: {integrity: sha512-6FlzubTLZG3J2a/NVCAleEhjzq5oxgHyaCU9yYXvcLsvoVaHJq/s5xXI6/XXP6tz7R9xAOtHnSO/tXtF3WRTlA==}
@@ -4718,14 +4713,9 @@
     resolution: {integrity: sha512-6fPc+R4ihwqP6N/aIv2f1gMH8lOVtWQHoqC4yK6oSDVVocumAsfCqjkXnqiYMhmMwS/mEHLp7Vehlt3ql6lEig==}
     engines: {node: '>=8'}
 
-  stripe@18.4.0:
-    resolution: {integrity: sha512-LKFeDnDYo4U/YzNgx2Lc9PT9XgKN0JNF1iQwZxgkS4lOw5NunWCnzyH5RhTlD3clIZnf54h7nyMWkS8VXPmtTQ==}
+  stripe@14.25.0:
+    resolution: {integrity: sha512-wQS3GNMofCXwH8TSje8E1SE8zr6ODiGtHQgPtO95p9Mb4FhKC9jvXR2NUTpZ9ZINlckJcFidCmaTFV4P6vsb9g==}
     engines: {node: '>=12.*'}
-    peerDependencies:
-      '@types/node': '>=12.x.x'
-    peerDependenciesMeta:
-      '@types/node':
-        optional: true
 
   strnum@1.1.2:
     resolution: {integrity: sha512-vrN+B7DBIoTTZjnPNewwhx6cBA/H+IS7rfW68n7XxC1y7uoiGQBxaKzqucGUgavX15dJgiGztLJ8vxuEzwqBdA==}
@@ -4769,8 +4759,8 @@
   symbol-tree@3.2.4:
     resolution: {integrity: sha512-9QNk5KwDF+Bvz+PyObkmSYjI5ksVUYtjW7AU22r2NKcfLJcXp96hkDWU3+XndOsUb+AQ9QhfzfCT2O+CNWT5Tw==}
 
-  tailwind-merge@3.3.1:
-    resolution: {integrity: sha512-gBXpgUm/3rp1lMZZrM/w7D8GKqshif0zAymAhbCyIt8KMe+0v9DQ7cdYLR4FHH/cKpdTXb+A/tKKU3eolfsI+g==}
+  tailwind-merge@2.6.0:
+    resolution: {integrity: sha512-P+Vu1qXfzediirmHOC3xKGAYeZtPcV9g76X+xg2FD4tYgR71ewMA35Y3sCz3zhiN/dwefRpJX0yBcgwi1fXNQA==}
 
   tailwindcss-animate@1.0.7:
     resolution: {integrity: sha512-bl6mpH3T7I3UFxuvDEXLxy/VuFxBk5bbzplh7tXI68mwMokNYd1t9qPBHlnyTwfa4JGC4zP516I1hYYtQ/vspA==}
@@ -5114,25 +5104,22 @@
     resolution: {integrity: sha512-rVksvsnNCdJ/ohGc6xgPwyN8eheCxsiLM8mxuE/t/mOVqJewPuO1miLpTHQiRgTKCLexL4MeAFVagts7HmNZ2Q==}
     engines: {node: '>=10'}
 
-  zod@4.1.1:
-    resolution: {integrity: sha512-SgMZK/h8Tigt9nnKkfJMvB/mKjiJXaX26xegP4sa+0wHIFVFWVlsQGdhklDmuargBD3Hsi3rsQRIzwJIhTPJHA==}
-
-  zustand@5.0.8:
-    resolution: {integrity: sha512-gyPKpIaxY9XcO2vSMrLbiER7QMAMGOQZVRdJ6Zi782jkbzZygq5GI9nG8g+sMgitRtndwaBSl7uiqC49o1SSiw==}
-    engines: {node: '>=12.20.0'}
-    peerDependencies:
-      '@types/react': '>=18.0.0'
+  zod@3.25.76:
+    resolution: {integrity: sha512-gzUt/qt81nXsFGKIFcC3YnfEAx5NkunCfnDlvuBSSFS02bcXu4Lmea0AFIUwbLWxWPx3d9p8S5QoaujKcNQxcQ==}
+
+  zustand@4.5.7:
+    resolution: {integrity: sha512-CHOUy7mu3lbD6o6LJLfllpjkzhHXSBlX8B9+qPddUsIfeF5S/UZ5q0kmCsnRqT1UHFQZchNFDDzMbQsuesHWlw==}
+    engines: {node: '>=12.7.0'}
+    peerDependencies:
+      '@types/react': '>=16.8'
       immer: '>=9.0.6'
-      react: '>=18.0.0'
-      use-sync-external-store: '>=1.2.0'
+      react: '>=16.8'
     peerDependenciesMeta:
       '@types/react':
         optional: true
       immer:
         optional: true
       react:
-        optional: true
-      use-sync-external-store:
         optional: true
 
 snapshots:
@@ -8417,10 +8404,10 @@
       hasown: 2.0.2
       mime-types: 2.1.35
 
-  framer-motion@12.23.12(react-dom@19.1.1(react@19.1.1))(react@19.1.1):
-    dependencies:
-      motion-dom: 12.23.12
-      motion-utils: 12.23.6
+  framer-motion@11.18.2(react-dom@19.1.1(react@19.1.1))(react@19.1.1):
+    dependencies:
+      motion-dom: 11.18.1
+      motion-utils: 11.18.1
       tslib: 2.8.1
     optionalDependencies:
       react: 19.1.1
@@ -9662,11 +9649,11 @@
 
   mkdirp@3.0.1: {}
 
-  motion-dom@12.23.12:
-    dependencies:
-      motion-utils: 12.23.6
-
-  motion-utils@12.23.6: {}
+  motion-dom@11.18.1:
+    dependencies:
+      motion-utils: 11.18.1
+
+  motion-utils@11.18.1: {}
 
   ms@2.1.3: {}
 
@@ -10414,11 +10401,10 @@
 
   strip-json-comments@3.1.1: {}
 
-  stripe@18.4.0(@types/node@20.19.11):
-    dependencies:
+  stripe@14.25.0:
+    dependencies:
+      '@types/node': 20.19.11
       qs: 6.14.0
-    optionalDependencies:
-      '@types/node': 20.19.11
 
   strnum@1.1.2: {}
 
@@ -10458,7 +10444,7 @@
 
   symbol-tree@3.2.4: {}
 
-  tailwind-merge@3.3.1: {}
+  tailwind-merge@2.6.0: {}
 
   tailwindcss-animate@1.0.7(tailwindcss@4.1.12):
     dependencies:
@@ -10831,10 +10817,11 @@
 
   yocto-queue@0.1.0: {}
 
-  zod@4.1.1: {}
-
-  zustand@5.0.8(@types/react@18.3.24)(react@19.1.1)(use-sync-external-store@1.5.0(react@19.1.1)):
+  zod@3.25.76: {}
+
+  zustand@4.5.7(@types/react@18.3.24)(react@19.1.1):
+    dependencies:
+      use-sync-external-store: 1.5.0(react@19.1.1)
     optionalDependencies:
       '@types/react': 18.3.24
-      react: 19.1.1
-      use-sync-external-store: 1.5.0(react@19.1.1)+      react: 19.1.1