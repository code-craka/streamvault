--- conflicted
+++ resolved
@@ -1,6 +1,6 @@
 import { clerkMiddleware, createRouteMatcher } from '@clerk/nextjs/server'
+import { NextResponse } from 'next/server'
 
-<<<<<<< HEAD
 // Define public routes that don't require authentication
 const isPublicRoute = createRouteMatcher([
   '/',
@@ -11,16 +11,9 @@
 ])
 
 export default clerkMiddleware(async (auth, req) => {
-  // If the route is not public, protect it
-  if (!isPublicRoute(req)) {
-    await auth.protect()
-  }
-})
-=======
-export function middleware(request: NextRequest) {
   // Add basic security headers
   const response = NextResponse.next()
-
+  
   response.headers.set('X-Frame-Options', 'DENY')
   response.headers.set('X-Content-Type-Options', 'nosniff')
   response.headers.set('Referrer-Policy', 'origin-when-cross-origin')
@@ -29,9 +22,13 @@
     'camera=(), microphone=(), geolocation=()'
   )
 
+  // If the route is not public, protect it
+  if (!isPublicRoute(req)) {
+    await auth.protect()
+  }
+
   return response
-}
->>>>>>> 711f4d0e
+})
 
 export const config = {
   matcher: [
