/**
 * Core Web Vitals tracking and reporting system
 * Tracks LCP, FID, CLS and other performance metrics
 */

<<<<<<< HEAD
// TODO: Add web-vitals to dependencies
// import { getCLS, getFCP, getFID, getLCP, getTTFB } from 'web-vitals'
=======
import { onCLS, onFCP, onFID, onLCP, onTTFB } from 'web-vitals'
>>>>>>> 107c5f2e

export interface WebVitalsMetric {
  name: string
  value: number
  rating: 'good' | 'needs-improvement' | 'poor'
  delta: number
  id: string
  navigationType: string
  timestamp: number
  url: string
  userId?: string
}

export interface PerformanceThresholds {
  LCP: { good: number; poor: number }
  FID: { good: number; poor: number }
  CLS: { good: number; poor: number }
  FCP: { good: number; poor: number }
  TTFB: { good: number; poor: number }
}

// Performance thresholds based on Core Web Vitals standards
export const PERFORMANCE_THRESHOLDS: PerformanceThresholds = {
  LCP: { good: 2500, poor: 4000 }, // Largest Contentful Paint
  FID: { good: 100, poor: 300 },   // First Input Delay
  CLS: { good: 0.1, poor: 0.25 },  // Cumulative Layout Shift
  FCP: { good: 1800, poor: 3000 }, // First Contentful Paint
  TTFB: { good: 800, poor: 1800 }, // Time to First Byte
}

class WebVitalsTracker {
  private metrics: WebVitalsMetric[] = []
  private userId?: string
  private sessionId: string
  private reportingEndpoint: string

  constructor(options: {
    reportingEndpoint?: string
    userId?: string
    sessionId?: string
  } = {}) {
    this.reportingEndpoint = options.reportingEndpoint || '/api/performance/vitals'
    this.userId = options.userId
    this.sessionId = options.sessionId || this.generateSessionId()
    
    this.initializeTracking()
  }

  private generateSessionId(): string {
    return `${Date.now()}-${Math.random().toString(36).substr(2, 9)}`
  }

  private initializeTracking(): void {
    // Track Core Web Vitals
<<<<<<< HEAD
    // TODO: Uncomment when web-vitals is added to dependencies
    // getCLS(this.handleMetric.bind(this))
    // getFCP(this.handleMetric.bind(this))
    // getFID(this.handleMetric.bind(this))
    // getLCP(this.handleMetric.bind(this))
    // getTTFB(this.handleMetric.bind(this))
=======
    onCLS(this.handleMetric.bind(this))
    onFCP(this.handleMetric.bind(this))
    onFID(this.handleMetric.bind(this))
    onLCP(this.handleMetric.bind(this))
    onTTFB(this.handleMetric.bind(this))
>>>>>>> 107c5f2e

    // Track custom performance metrics
    this.trackCustomMetrics()

    // Send metrics on page unload
    this.setupReporting()
  }

  private handleMetric(metric: any): void {
    const webVitalsMetric: WebVitalsMetric = {
      name: metric.name,
      value: metric.value,
      rating: this.getRating(metric.name, metric.value),
      delta: metric.delta,
      id: metric.id,
      navigationType: metric.navigationType || 'unknown',
      timestamp: Date.now(),
      url: window.location.href,
      userId: this.userId,
    }

    this.metrics.push(webVitalsMetric)
    
    // Report critical metrics immediately
    if (webVitalsMetric.rating === 'poor') {
      this.reportMetric(webVitalsMetric)
    }
  }

  private getRating(name: string, value: number): 'good' | 'needs-improvement' | 'poor' {
    const thresholds = PERFORMANCE_THRESHOLDS[name as keyof PerformanceThresholds]
    if (!thresholds) return 'good'

    if (value <= thresholds.good) return 'good'
    if (value <= thresholds.poor) return 'needs-improvement'
    return 'poor'
  }

  private trackCustomMetrics(): void {
    // Track Time to Interactive (TTI)
    if ('PerformanceObserver' in window) {
      const observer = new PerformanceObserver((list) => {
        for (const entry of list.getEntries()) {
          if (entry.entryType === 'navigation') {
            const navEntry = entry as PerformanceNavigationTiming
            
            // Track DNS lookup time
            this.trackCustomMetric('DNS', navEntry.domainLookupEnd - navEntry.domainLookupStart)
            
            // Track connection time
            this.trackCustomMetric('Connection', navEntry.connectEnd - navEntry.connectStart)
            
            // Track server response time
            this.trackCustomMetric('ServerResponse', navEntry.responseEnd - navEntry.requestStart)
          }
        }
      })

      observer.observe({ entryTypes: ['navigation'] })
    }

    // Track resource loading performance
    this.trackResourceMetrics()
  }

  private trackResourceMetrics(): void {
    if ('PerformanceObserver' in window) {
      const observer = new PerformanceObserver((list) => {
        for (const entry of list.getEntries()) {
          const resourceEntry = entry as PerformanceResourceTiming
          
          // Track slow resources (> 1 second)
          if (resourceEntry.duration > 1000) {
            this.trackCustomMetric('SlowResource', resourceEntry.duration, {
              url: resourceEntry.name,
              type: this.getResourceType(resourceEntry.name),
            })
          }
        }
      })

      observer.observe({ entryTypes: ['resource'] })
    }
  }

  private getResourceType(url: string): string {
    if (url.includes('.js')) return 'javascript'
    if (url.includes('.css')) return 'stylesheet'
    if (url.match(/\.(jpg|jpeg|png|gif|webp|svg)$/)) return 'image'
    if (url.match(/\.(mp4|webm|ogg|m3u8)$/)) return 'video'
    return 'other'
  }

  private trackCustomMetric(name: string, value: number, metadata?: any): void {
    const metric: WebVitalsMetric = {
      name,
      value,
      rating: 'good', // Custom metrics don't have standard ratings
      delta: 0,
      id: `${name}-${Date.now()}`,
      navigationType: 'unknown',
      timestamp: Date.now(),
      url: window.location.href,
      userId: this.userId,
      ...metadata,
    }

    this.metrics.push(metric)
  }

  private setupReporting(): void {
    // Report metrics on page visibility change
    document.addEventListener('visibilitychange', () => {
      if (document.visibilityState === 'hidden') {
        this.reportAllMetrics()
      }
    })

    // Report metrics on page unload
    window.addEventListener('beforeunload', () => {
      this.reportAllMetrics()
    })

    // Report metrics periodically (every 30 seconds)
    setInterval(() => {
      this.reportAllMetrics()
    }, 30000)
  }

  private async reportMetric(metric: WebVitalsMetric): Promise<void> {
    try {
      await fetch(this.reportingEndpoint, {
        method: 'POST',
        headers: {
          'Content-Type': 'application/json',
        },
        body: JSON.stringify({
          sessionId: this.sessionId,
          metrics: [metric],
        }),
      })
    } catch (error) {
      console.error('Failed to report performance metric:', error)
    }
  }

  private async reportAllMetrics(): Promise<void> {
    if (this.metrics.length === 0) return

    try {
      await fetch(this.reportingEndpoint, {
        method: 'POST',
        headers: {
          'Content-Type': 'application/json',
        },
        body: JSON.stringify({
          sessionId: this.sessionId,
          metrics: this.metrics,
        }),
      })

      // Clear reported metrics
      this.metrics = []
    } catch (error) {
      console.error('Failed to report performance metrics:', error)
    }
  }

  public getMetrics(): WebVitalsMetric[] {
    return [...this.metrics]
  }

  public getMetricsSummary(): {
    good: number
    needsImprovement: number
    poor: number
    total: number
  } {
    const summary = {
      good: 0,
      needsImprovement: 0,
      poor: 0,
      total: this.metrics.length,
    }

    this.metrics.forEach((metric) => {
      switch (metric.rating) {
        case 'good':
          summary.good++
          break
        case 'needs-improvement':
          summary.needsImprovement++
          break
        case 'poor':
          summary.poor++
          break
      }
    })

    return summary
  }
}

// Singleton instance
let webVitalsTracker: WebVitalsTracker | null = null

export function initializeWebVitalsTracking(options?: {
  reportingEndpoint?: string
  userId?: string
  sessionId?: string
}): WebVitalsTracker {
  if (!webVitalsTracker) {
    webVitalsTracker = new WebVitalsTracker(options)
  }
  return webVitalsTracker
}

export function getWebVitalsTracker(): WebVitalsTracker | null {
  return webVitalsTracker
}

// React hook for Web Vitals tracking
export function useWebVitals(userId?: string) {
  if (typeof window !== 'undefined' && !webVitalsTracker) {
    webVitalsTracker = new WebVitalsTracker({ userId })
  }

  return {
    tracker: webVitalsTracker,
    metrics: webVitalsTracker?.getMetrics() || [],
    summary: webVitalsTracker?.getMetricsSummary() || {
      good: 0,
      needsImprovement: 0,
      poor: 0,
      total: 0,
    },
  }
}<|MERGE_RESOLUTION|>--- conflicted
+++ resolved
@@ -3,12 +3,7 @@
  * Tracks LCP, FID, CLS and other performance metrics
  */
 
-<<<<<<< HEAD
-// TODO: Add web-vitals to dependencies
-// import { getCLS, getFCP, getFID, getLCP, getTTFB } from 'web-vitals'
-=======
 import { onCLS, onFCP, onFID, onLCP, onTTFB } from 'web-vitals'
->>>>>>> 107c5f2e
 
 export interface WebVitalsMetric {
   name: string
@@ -63,20 +58,11 @@
 
   private initializeTracking(): void {
     // Track Core Web Vitals
-<<<<<<< HEAD
-    // TODO: Uncomment when web-vitals is added to dependencies
-    // getCLS(this.handleMetric.bind(this))
-    // getFCP(this.handleMetric.bind(this))
-    // getFID(this.handleMetric.bind(this))
-    // getLCP(this.handleMetric.bind(this))
-    // getTTFB(this.handleMetric.bind(this))
-=======
     onCLS(this.handleMetric.bind(this))
     onFCP(this.handleMetric.bind(this))
     onFID(this.handleMetric.bind(this))
     onLCP(this.handleMetric.bind(this))
     onTTFB(this.handleMetric.bind(this))
->>>>>>> 107c5f2e
 
     // Track custom performance metrics
     this.trackCustomMetrics()
