import { type ClassValue, clsx } from "clsx"
import { twMerge } from "tailwind-merge"

export function cn(...inputs: ClassValue[]) {
  return twMerge(clsx(inputs))
}

export function generateId(): string {
<<<<<<< HEAD
  return `${Date.now()}_${Math.random().toString(36).substr(2, 9)}`
=======
  return Math.random().toString(36).substring(2, 15) + Math.random().toString(36).substring(2, 15)
>>>>>>> 107c5f2e
}<|MERGE_RESOLUTION|>--- conflicted
+++ resolved
@@ -6,9 +6,5 @@
 }
 
 export function generateId(): string {
-<<<<<<< HEAD
-  return `${Date.now()}_${Math.random().toString(36).substr(2, 9)}`
-=======
   return Math.random().toString(36).substring(2, 15) + Math.random().toString(36).substring(2, 15)
->>>>>>> 107c5f2e
 }